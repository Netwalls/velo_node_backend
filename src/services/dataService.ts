--- conflicted
+++ resolved
@@ -204,13 +204,8 @@
       // 11. Process data with Nellobytes
       const providerResult = await this.processDataWithNellobytes(dataPurchase);
 
-<<<<<<< HEAD
       // 12. Mark as COMPLETED only if Nellobytes succeeded (transaction is now "used")
       dataPurchase.status = DataPurchaseStatus.COMPLETED;
-=======
-      // 12. Mark as completed ONLY if provider succeeded
-  dataPurchase.status = DataPurchaseStatus.COMPLETED;
->>>>>>> 881477a4
       dataPurchase.provider_reference = providerResult.orderid;
       dataPurchase.metadata = {
         providerResponse: providerResult,
@@ -227,31 +222,12 @@
       };
       await this.getRepository().save(dataPurchase);
 
-<<<<<<< HEAD
       // Mark transaction as used (for logging)
       markTransactionAsUsed(dataPurchase.id, "data");
 
       console.log(
         `🎉 Data delivered! ${plan.plan_name} to ${purchaseData.phoneNumber}`
       );
-=======
-      // Notify user of successful data purchase
-      try {
-        await NotificationService.notifyDataPurchase(
-          dataPurchase.user_id,
-          dataPurchase.plan_name,
-          dataPurchase.fiat_amount.toString(),
-          dataPurchase.crypto_currency,
-          dataPurchase.phone_number,
-          dataPurchase.network,
-          { purchaseId: dataPurchase.id }
-        );
-      } catch (notifyErr) {
-        console.warn('Failed to send data purchase notification:', notifyErr);
-      }
-
-      console.log(`🎉 Data delivered! ${plan.plan_name} to ${purchaseData.phoneNumber}`);
->>>>>>> 881477a4
 
       return {
         success: true,
