--- conflicted
+++ resolved
@@ -260,30 +260,12 @@
       };
       await this.getRepository().save(electricityPurchase);
 
-<<<<<<< HEAD
       // Mark transaction as used (for logging)
       markTransactionAsUsed(electricityPurchase.id, "electricity");
 
       console.log(
         `🎉 Electricity payment successful! Token: ${providerResult.metertoken}`
       );
-=======
-      // Notify user of successful electricity payment
-      try {
-        await NotificationService.notifyUtilityPurchase(
-          electricityPurchase.user_id,
-          electricityPurchase.fiat_amount.toString(),
-          electricityPurchase.crypto_currency,
-          electricityPurchase.meter_number,
-          companyConfig.name,
-          { purchaseId: electricityPurchase.id }
-        );
-      } catch (notifyErr) {
-        console.warn('Failed to send utility purchase notification:', notifyErr);
-      }
-
-      console.log(`🎉 Electricity payment successful! Token: ${providerResult.metertoken}`);
->>>>>>> 881477a4
 
       return {
         success: true,
