--- conflicted
+++ resolved
@@ -124,13 +124,8 @@
         airtimePurchase
       );
 
-<<<<<<< HEAD
       // 8. Mark as COMPLETED only if Nellobytes succeeded (transaction is now "used")
       airtimePurchase.status = AirtimePurchaseStatus.COMPLETED;
-=======
-      // 8. Mark as completed ONLY if provider succeeded
-  airtimePurchase.status = AirtimePurchaseStatus.COMPLETED;
->>>>>>> 881477a4
       airtimePurchase.provider_reference = providerResult.orderid;
       airtimePurchase.metadata = {
         providerResponse: providerResult,
@@ -142,24 +137,8 @@
       };
       await this.getRepository().save(airtimePurchase);
 
-<<<<<<< HEAD
       // Mark transaction as used (for logging)
       markTransactionAsUsed(airtimePurchase.id, "airtime");
-=======
-      // Notify user of successful airtime purchase
-      try {
-        await NotificationService.notifyAirtimePurchase(
-          airtimePurchase.user_id,
-          airtimePurchase.fiat_amount.toString(),
-          airtimePurchase.crypto_currency,
-          airtimePurchase.phone_number,
-          airtimePurchase.network,
-          { purchaseId: airtimePurchase.id }
-        );
-      } catch (notifyErr) {
-        console.warn('Failed to send airtime notification:', notifyErr);
-      }
->>>>>>> 881477a4
 
       console.log(
         `🎉 Airtime delivered! ${purchaseData.amount} NGN to ${purchaseData.phoneNumber}`
@@ -303,24 +282,7 @@
     };
     await this.getRepository().save(purchase);
 
-<<<<<<< HEAD
     logSecurityEvent("PURCHASE_FAILED", {
-=======
-    // Notify user about failure
-    try {
-      await NotificationService.notifyPurchaseFailed(
-        purchase.user_id,
-        // include the original purchase type so UI can display context
-        (NotificationType as any).AIRTIME_PURCHASE || ('' as any),
-        reason,
-        { purchaseId: purchase.id }
-      );
-    } catch (err) {
-      console.warn('Failed to send purchase failed notification:', err);
-    }
-
-    this.logSecurityEvent("PURCHASE_FAILED", {
->>>>>>> 881477a4
       purchaseId: purchase.id,
       reason,
       userId: purchase.user_id,
@@ -330,69 +292,7 @@
     });
   }
 
-<<<<<<< HEAD
   // ========== PUBLIC UTILITY METHODS ==========
-=======
-  /**
-   * SECURITY: Log security events
-   */
-  private async logSecurityEvent(event: string, details: any) {
-    console.warn(`SECURITY EVENT: ${event}`, {
-      timestamp: new Date().toISOString(),
-      event,
-      details,
-      service: "AirtimeService",
-    });
-
-    // TODO: Send to security monitoring service
-    // await this.sendToSecurityMonitoring(event, details);
-  }
-
-  /**
-   * Get company's wallet address (static as requested)
-   */
-  private getBlockchainWallet(blockchain: Blockchain): string {
-    const walletMap: { [key in Blockchain]: string | undefined } = {
-      [Blockchain.ETHEREUM]: process.env.ETH_WALLET,
-      [Blockchain.BITCOIN]: process.env.BTC_WALLET,
-      [Blockchain.SOLANA]: process.env.SOL_WALLET,
-      [Blockchain.STELLAR]: process.env.XLM_WALLET,
-      [Blockchain.POLKADOT]: process.env.DOT_WALLET,
-      [Blockchain.STARKNET]: process.env.STRK_WALLET,
-      [Blockchain.USDT_ERC20]: process.env.USDT_WALLET,
-    };
-
-    const walletAddress = walletMap[blockchain];
-    if (!walletAddress) {
-      throw new Error(`Wallet not configured for blockchain: ${blockchain}`);
-    }
-
-    return walletAddress;
-  }
-
-  /**
-   * Convert fiat to crypto with validation
-   */
-  private async convertFiatToCrypto(
-    fiatAmount: number,
-    blockchain: Blockchain
-  ): Promise<number> {
-    try {
-      const cryptoMap: { [key in Blockchain]: string } = {
-        [Blockchain.ETHEREUM]: "eth",
-        [Blockchain.BITCOIN]: "btc",
-        [Blockchain.SOLANA]: "sol",
-        [Blockchain.STELLAR]: "xlm",
-        [Blockchain.POLKADOT]: "dot",
-        [Blockchain.STARKNET]: "strk",
-        [Blockchain.USDT_ERC20]: "usdt",
-      };
-
-      const cryptoId = cryptoMap[blockchain];
-      if (!cryptoId) {
-        throw new Error(`Exchange rate not available for: ${blockchain}`);
-      }
->>>>>>> 881477a4
 
   async getUserAirtimeHistory(userId: string, limit: number = 10) {
     return await this.getRepository().find({
