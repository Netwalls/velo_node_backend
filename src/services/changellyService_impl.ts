<<<<<<< HEAD
// src/changelly.js
import crypto from 'crypto';
import fetch from 'node-fetch';
import dotenv from 'dotenv';
dotenv.config();
=======
// // src/changelly.js
// import crypto from "crypto";
// import fetch from "node-fetch";
// import dotenv from "dotenv";
// dotenv.config();
>>>>>>> cc3aad6c

// const API_URL = process.env.CHANGELLY_API_URL;
// const PUBLIC_KEY = process.env.CHANGELLY_PUBLIC_KEY;
// const PRIVATE_KEY_B64 = process.env.CHANGELLY_PRIVATE_KEY;

<<<<<<< HEAD
interface BuyOrderResponse {
  redirectUrl?: string;
  paymentUrl?: string;
}

if (!PRIVATE_KEY_B64) {
  throw new Error('Missing CHANGELLY_PRIVATE_KEY');
}

const privateKey = crypto.createPrivateKey({
  key: Buffer.from(PRIVATE_KEY_B64, 'base64'),
  format: 'pem',
  type: 'pkcs1',
});

async function signedRequest(
  path: string,
  body: Record<string, any> | null = null,
  method: string = 'POST'
) {
  const url = `${API_URL}${path}`;
  const payload = body ? url + JSON.stringify(body) : url; // THIS LINE = 100% success

  const signature = crypto
    .sign('sha256', Buffer.from(payload), privateKey)
    .toString('base64');

  if (!PUBLIC_KEY) throw new Error('Missing CHANGELLY_PUBLIC_KEY');

  const res = await fetch(url, {
    method,
    headers: {
      'Content-Type': 'application/json',
      'X-Api-Key': PUBLIC_KEY,
      'X-Api-Signature': signature,
    },
    body: body ? JSON.stringify(body) : undefined,
  });
=======
// const privateKey = crypto.createPrivateKey({
//   key: Buffer.from(PRIVATE_KEY_B64, "base64"),
//   format: "pem",
//   type: "pkcs1",
// });

// async function signedRequest(path, body = null, method = "POST") {
//   const url = `${API_URL}${path}`;
//   const payload = body ? url + JSON.stringify(body) : url; // THIS LINE = 100% success

//   const signature = crypto
//     .sign("sha256", Buffer.from(payload), privateKey)
//     .toString("base64");

//   const res = await fetch(url, {
//     method,
//     headers: {
//       "Content-Type": "application/json",
//       "X-Api-Key": PUBLIC_KEY,
//       "X-Api-Signature": signature,
//     },
//     body: body ? JSON.stringify(body) : undefined,
//   });
>>>>>>> cc3aad6c

//   const data = await res.json();

//   if (!res.ok) {
//     throw new Error(`Changelly ${res.status}: ${JSON.stringify(data)}`);
//   }

//   return data;
// }

<<<<<<< HEAD
// BUY: NGN → Crypto
export async function createBuyOrder({
  userId,
  amountNgn,
  crypto,
  walletAddress,
}: {
  userId: string;
  amountNgn: number;
  crypto: string;
  walletAddress: string;
}) {
  const externalOrderId = `buy_${Date.now()}_${Math.random()
    .toString(36)
    .slice(2, 9)}`;

  const order = (await signedRequest('/v1/orders', {
    externalOrderId,
    externalUserId: userId,
    currencyFrom: 'NGN',
    currencyTo: crypto.toUpperCase(),
    amountFrom: String(amountNgn),
    walletAddress,
    country: 'NG',
    paymentMethod: 'card',
    returnSuccessUrl: 'https://www.connectvelo.com/wallet',
    returnFailedUrl: 'https://www.connectvelo.com/wallet',
  })) as BuyOrderResponse;

  return {
    redirectUrl: order.redirectUrl || order.paymentUrl,
    orderId: externalOrderId,
  };
}

// SELL: Crypto → NGN
export async function createSellOrder({
  userId,
  amountCrypto,
  crypto,
}: {
  userId: string;
  amountCrypto: number;
  crypto: string;
}) {
  const externalOrderId = `sell_${Date.now()}_${Math.random()
    .toString(36)
    .slice(2, 9)}`;

  const order = (await signedRequest('/v1/orders', {
    externalOrderId,
    externalUserId: userId,
    currencyFrom: crypto.toUpperCase(),
    currencyTo: 'NGN',
    amountFrom: String(amountCrypto),
    country: 'NG',
    paymentMethod: 'bank',
    returnSuccessUrl: 'https://www.connectvelo.com/wallet',
    returnFailedUrl: 'https://www.connectvelo.com/wallet',
  })) as BuyOrderResponse;

  return {
    redirectUrl: order.redirectUrl || order.paymentUrl,
    orderId: externalOrderId,
  };
}

export async function getOrderStatus(orderId: string) {
  return signedRequest(`/v1/orders/${orderId}`, null, 'GET');
}
=======
// // BUY: NGN → Crypto
// export async function createBuyOrder({ userId, amountNgn, crypto, walletAddress }) {
//   const externalOrderId = `buy_${Date.now()}_${Math.random().toString(36).slice(2, 9)}`;

//   const order = await signedRequest("/v1/orders", {
//     externalOrderId,
//     externalUserId: userId,
//     currencyFrom: "NGN",
//     currencyTo: crypto.toUpperCase(),
//     amountFrom: String(amountNgn),
//     walletAddress,
//     country: "NG",
//     paymentMethod: "card",
//     returnSuccessUrl: "https://www.connectvelo.com/wallet",
//     returnFailedUrl: "https://www.connectvelo.com/wallet",
//   });

//   return { redirectUrl: order.redirectUrl || order.paymentUrl, orderId: externalOrderId };
// }

// // SELL: Crypto → NGN
// export async function createSellOrder({ userId, amountCrypto, crypto }) {
//   const externalOrderId = `sell_${Date.now()}_${Math.random().toString(36).slice(2, 9)}`;

//   const order = await signedRequest("/v1/orders", {
//     externalOrderId,
//     externalUserId: userId,
//     currencyFrom: crypto.toUpperCase(),
//     currencyTo: "NGN",
//     amountFrom: String(amountCrypto),
//     country: "NG",
//     paymentMethod: "bank",
//     returnSuccessUrl: "https://www.connectvelo.com/wallet",
//     returnFailedUrl: "https://www.connectvelo.com/wallet",
//   });

//   return { redirectUrl: order.redirectUrl || order.paymentUrl, orderId: externalOrderId };
// }

// export async function getOrderStatus(orderId) {
//   return signedRequest(`/v1/orders/${orderId}`, null, "GET");
// }
>>>>>>> cc3aad6c
<|MERGE_RESOLUTION|>--- conflicted
+++ resolved
@@ -1,22 +1,19 @@
-<<<<<<< HEAD
 // src/changelly.js
 import crypto from 'crypto';
 import fetch from 'node-fetch';
 import dotenv from 'dotenv';
 dotenv.config();
-=======
+
 // // src/changelly.js
 // import crypto from "crypto";
 // import fetch from "node-fetch";
 // import dotenv from "dotenv";
 // dotenv.config();
->>>>>>> cc3aad6c
 
-// const API_URL = process.env.CHANGELLY_API_URL;
-// const PUBLIC_KEY = process.env.CHANGELLY_PUBLIC_KEY;
-// const PRIVATE_KEY_B64 = process.env.CHANGELLY_PRIVATE_KEY;
+const API_URL = process.env.CHANGELLY_API_URL;
+const PUBLIC_KEY = process.env.CHANGELLY_PUBLIC_KEY;
+const PRIVATE_KEY_B64 = process.env.CHANGELLY_PRIVATE_KEY;
 
-<<<<<<< HEAD
 interface BuyOrderResponse {
   redirectUrl?: string;
   paymentUrl?: string;
@@ -44,7 +41,9 @@
     .sign('sha256', Buffer.from(payload), privateKey)
     .toString('base64');
 
-  if (!PUBLIC_KEY) throw new Error('Missing CHANGELLY_PUBLIC_KEY');
+  if (!API_URL || !PUBLIC_KEY) {
+    throw new Error('Missing Changelly API configuration');
+  }
 
   const res = await fetch(url, {
     method,
@@ -55,42 +54,16 @@
     },
     body: body ? JSON.stringify(body) : undefined,
   });
-=======
-// const privateKey = crypto.createPrivateKey({
-//   key: Buffer.from(PRIVATE_KEY_B64, "base64"),
-//   format: "pem",
-//   type: "pkcs1",
-// });
 
-// async function signedRequest(path, body = null, method = "POST") {
-//   const url = `${API_URL}${path}`;
-//   const payload = body ? url + JSON.stringify(body) : url; // THIS LINE = 100% success
+  const data = await res.json();
 
-//   const signature = crypto
-//     .sign("sha256", Buffer.from(payload), privateKey)
-//     .toString("base64");
+  if (!res.ok) {
+    throw new Error(`Changelly ${res.status}: ${JSON.stringify(data)}`);
+  }
 
-//   const res = await fetch(url, {
-//     method,
-//     headers: {
-//       "Content-Type": "application/json",
-//       "X-Api-Key": PUBLIC_KEY,
-//       "X-Api-Signature": signature,
-//     },
-//     body: body ? JSON.stringify(body) : undefined,
-//   });
->>>>>>> cc3aad6c
+  return data;
+}
 
-//   const data = await res.json();
-
-//   if (!res.ok) {
-//     throw new Error(`Changelly ${res.status}: ${JSON.stringify(data)}`);
-//   }
-
-//   return data;
-// }
-
-<<<<<<< HEAD
 // BUY: NGN → Crypto
 export async function createBuyOrder({
   userId,
@@ -161,7 +134,7 @@
 export async function getOrderStatus(orderId: string) {
   return signedRequest(`/v1/orders/${orderId}`, null, 'GET');
 }
-=======
+
 // // BUY: NGN → Crypto
 // export async function createBuyOrder({ userId, amountNgn, crypto, walletAddress }) {
 //   const externalOrderId = `buy_${Date.now()}_${Math.random().toString(36).slice(2, 9)}`;
@@ -203,5 +176,4 @@
 
 // export async function getOrderStatus(orderId) {
 //   return signedRequest(`/v1/orders/${orderId}`, null, "GET");
-// }
->>>>>>> cc3aad6c
+// }