import express from "express";
import dotenv from "dotenv";
import cors from "cors";
import { connectDB } from "./config/database";
import authRouter from "./routes/authRoute";
import userRouter from "./routes/userRoute";
import walletRouter from "./routes/walletRoute";
import notificationRouter from "./routes/notificationRoute";
import historyRouter from "./routes/historyRoute";
// import fiatRoutes from './routes/fiatRoute';
import transactionRoutes from "./routes/transactionRoute";
import splitPaymentRoutes from "./routes/splitPaymentRoute";
import strkRoute from "./routes/strkDeploymentRoute";
import qrpaymentRoute from "./routes/qrpaymentRoute";
import adminRoute from "./routes/adminRoute";
import publicRoute from "./routes/publicRoute";
// import swapRoute from './routes/swapRoute';
<<<<<<< HEAD
import feeRoute from "./routes/feeRoute";
// import changellyRoute from './routes/changellyRoute';
import airtimeRoutes from "./routes/airtime";
import dataRoutes from "./routes/data";
import electricityRoutes from "./routes/electricity";
// import changellyRouter from './controllers/changellyController';
import paymentRouter from "./routes/paymentRoute";
=======
import feeRoute from './routes/feeRoute';
import changellyRoute from './routes/changellyRoute';
import moonpayRoute from './routes/moonpayRoute';
import airtimeRoutes from "./routes/airtime";
import dataRoutes from "./routes/data";
import electricityRoutes from "./routes/electricity";
// Changelly routes are currently implemented in `src/routes/changellyRoute.ts` but
// that file has its exports commented out while the feature is in progress.
// Do not import controllers as routers — mount the routes file when it's ready.
>>>>>>> cc3aad6c

// Load environment variables
dotenv.config();

const app = express();
// const PORT = process.env.PORT;
const PORT = Number(process.env.PORT) || 5500;
console.log(`Using PORT=${PORT}`);

app.use(cors());
app.use(express.json());
// Apply global rate limiter
// Global rate limit: 60 requests per minute per IP
// app.use(createRateLimiter({ windowMs: 60 * 1000, max: 30 }));

app.get("/", (req, res) => {
       res.send("Velo Backend Server is running!");
});

<<<<<<< HEAD
// app.use('/fiat', changellyRoute);
// app.use('/fiat', fiatRoutes);
// app.use('/api/fiat/changelly', changellyRouter);
app.use("/auth", authRouter);
app.use("/user", userRouter);
app.use("/wallet", walletRouter);
app.use("/notification", notificationRouter);
app.use("/history", historyRouter);
app.use("/payment", paymentRouter);

=======
// TODO: enable Changelly routes when `src/routes/changellyRoute.ts` exports a router
app.use('/api/fiat', changellyRoute);
app.use('/api/moonpay', moonpayRoute);
app.use('/auth', authRouter);
app.use('/user', userRouter);
app.use('/wallet', walletRouter);
app.use('/notification', notificationRouter);
app.use('/history', historyRouter);
>>>>>>> cc3aad6c

app.use("/transactions", transactionRoutes);
app.use("/merchant", qrpaymentRoute);
app.use("/split-payment", splitPaymentRoutes);
app.use("/checkdeploy", strkRoute);
app.use("/admin", adminRoute);
app.use("/fees", feeRoute);
// Public routes should be mounted last for clarity, but ensure no conflicts
app.use("/", publicRoute);
// app.use('/swap', swapRoute);

// utility route
app.use("/airtime", airtimeRoutes);
app.use("/data", dataRoutes);
app.use("/electricity", electricityRoutes);

connectDB().then(() => {
       app.listen(PORT, () => {
              console.log(`Server is running on port ${PORT}`);
              // Start automatic deposit monitor (calls WalletController.checkForDeposits periodically)
       });
});<|MERGE_RESOLUTION|>--- conflicted
+++ resolved
@@ -15,15 +15,12 @@
 import adminRoute from "./routes/adminRoute";
 import publicRoute from "./routes/publicRoute";
 // import swapRoute from './routes/swapRoute';
-<<<<<<< HEAD
-import feeRoute from "./routes/feeRoute";
-// import changellyRoute from './routes/changellyRoute';
-import airtimeRoutes from "./routes/airtime";
-import dataRoutes from "./routes/data";
-import electricityRoutes from "./routes/electricity";
+
+
+
 // import changellyRouter from './controllers/changellyController';
 import paymentRouter from "./routes/paymentRoute";
-=======
+
 import feeRoute from './routes/feeRoute';
 import changellyRoute from './routes/changellyRoute';
 import moonpayRoute from './routes/moonpayRoute';
@@ -33,7 +30,7 @@
 // Changelly routes are currently implemented in `src/routes/changellyRoute.ts` but
 // that file has its exports commented out while the feature is in progress.
 // Do not import controllers as routers — mount the routes file when it's ready.
->>>>>>> cc3aad6c
+
 
 // Load environment variables
 dotenv.config();
@@ -53,7 +50,7 @@
        res.send("Velo Backend Server is running!");
 });
 
-<<<<<<< HEAD
+
 // app.use('/fiat', changellyRoute);
 // app.use('/fiat', fiatRoutes);
 // app.use('/api/fiat/changelly', changellyRouter);
@@ -64,16 +61,16 @@
 app.use("/history", historyRouter);
 app.use("/payment", paymentRouter);
 
-=======
 // TODO: enable Changelly routes when `src/routes/changellyRoute.ts` exports a router
 app.use('/api/fiat', changellyRoute);
 app.use('/api/moonpay', moonpayRoute);
-app.use('/auth', authRouter);
-app.use('/user', userRouter);
-app.use('/wallet', walletRouter);
+// app.use('/auth', authRouter);
+// app.use('/user', userRouter);
+// app.use('/wallet', walletRouter);
 app.use('/notification', notificationRouter);
 app.use('/history', historyRouter);
->>>>>>> cc3aad6c
+
+
 
 app.use("/transactions", transactionRoutes);
 app.use("/merchant", qrpaymentRoute);
